--- conflicted
+++ resolved
@@ -125,7 +125,6 @@
   TypeMetaData() = delete;
   constexpr TypeMetaData(
     size_t itemsize,
-<<<<<<< HEAD
     New* newFn,
     PlacementNew* placementNew,
     Copy* copy,
@@ -134,14 +133,6 @@
     TypeIdentifier id,
     const char* name) noexcept
   : itemsize_(itemsize), new_(newFn), placementNew_(placementNew), copy_(copy), placementDelete_(placementDelete), delete_(deleteFn), id_(id), name_(name) {}
-=======
-    PlacementNew* placementNew,
-    Copy* copy,
-    PlacementDelete* placementDelete,
-    TypeIdentifier id,
-    const char* name) noexcept
-  : itemsize_(itemsize), placementNew_(placementNew), copy_(copy), placementDelete_(placementDelete), id_(id), name_(name) {}
->>>>>>> c59acacc
 
   size_t itemsize_;
   New* new_;
@@ -213,17 +204,22 @@
 template <typename T>
 inline void* _NewNotDefault() {
   _ThrowRuntimeTypeLogicError(
-      "Type " + std::string(at::demangle_type<T>()) +
+      "Type " + std::string(c10::demangle_type<T>()) +
       " is not default-constructible.");
 }
 
-template<class T>
-inline constexpr TypeMetaData::New* _PickNew() noexcept {
-  using c10::guts::if_constexpr;
-  return if_constexpr<std::is_default_constructible<T>::value>(
-    /* then */ [](auto) { return &_New<T>; },
-    /* else */ [](auto) { return &_NewNotDefault<T>; }
-  );
+template<
+    typename T,
+    c10::guts::enable_if_t<std::is_default_constructible<T>::value>* = nullptr>
+inline constexpr TypeMetaData::New* _PickNew() {
+  return &_New<T>;
+}
+
+template <
+    typename T,
+    c10::guts::enable_if_t<!std::is_default_constructible<T>::value>* = nullptr>
+inline constexpr TypeMetaData::New* _PickNew() {
+  return &_NewNotDefault<T>;
 }
 
 /**
@@ -295,21 +291,6 @@
   return nullptr;
 }
 
-<<<<<<< HEAD
-template <typename T>
-inline void _Delete(void* ptr) {
-  T* typed_ptr = static_cast<T*>(ptr);
-  delete typed_ptr;
-}
-
-template<class T>
-inline constexpr TypeMetaData::Delete* _PickDelete() noexcept {
-  return &_Delete<T>;
-}
-
-template <class T>
-const char* __TypeName() noexcept;
-=======
 template<
     typename T,
     c10::guts::enable_if_t<!(std::is_fundamental<T>::value || std::is_pointer<T>::value)>* = nullptr
@@ -317,7 +298,17 @@
 inline constexpr TypeMetaData::PlacementDelete* _PickPlacementDelete() {
   return &_PlacementDelete<T>;
 }
->>>>>>> c59acacc
+
+template <typename T>
+inline void _Delete(void* ptr) {
+  T* typed_ptr = static_cast<T*>(ptr);
+  delete typed_ptr;
+}
+
+template<class T>
+inline constexpr TypeMetaData::Delete* _PickDelete() noexcept {
+  return &_Delete<T>;
+}
 
 #ifdef __GXX_RTTI
 template <class T>
