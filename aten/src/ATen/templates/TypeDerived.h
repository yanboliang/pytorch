#pragma once

// ${generated_comment}

#include "ATen/TypeBase.h"
#include "ATen/Context.h"
#include "ATen/TensorMethods.h"
#include "ATen/CheckGenerator.h"

#ifdef _MSC_VER
#ifdef Type
#undef Type
#endif
#endif

namespace at {

<<<<<<< HEAD
struct ${Type} final : public TypeBase {
=======
struct ${Type} final : public Type {
>>>>>>> dbc0004f
  explicit ${Type}();
  virtual ScalarType scalarType() const override;
  virtual Backend backend() const override;
  virtual bool is_cuda() const override;
  virtual bool is_sparse() const override;
  virtual bool is_distributed() const override;
  virtual Storage storage(bool resizable = false) const override;
  virtual Storage storage(size_t size, bool resizable = false) const override;
  virtual Storage storageFromBlob(void * data, int64_t size, const std::function<void(void*)> & deleter) const override;
  virtual Storage storageWithAllocator(int64_t size, Allocator* allocator) const override;
  virtual std::unique_ptr<Generator> generator() const override;
  virtual const char * toString() const override;
  virtual size_t elementSizeInBytes() const override;
  virtual TypeID ID() const override;
  static const char * typeString();
  virtual Storage unsafeStorageFromTH(void * th_pointer, bool retain) const override;
  virtual Tensor unsafeTensorFromTH(void * th_pointer, bool retain) const override;

  // example
  // virtual Tensor * add(Tensor & a, Tensor & b) override;

  virtual Tensor & s_copy_(Tensor & self, const Tensor & src, bool non_blocking) const override;
  virtual Tensor & _s_copy_from(const Tensor & self, Tensor & dst, bool non_blocking) const override;
  ${type_derived_method_declarations}
};

} // namespace at<|MERGE_RESOLUTION|>--- conflicted
+++ resolved
@@ -2,7 +2,7 @@
 
 // ${generated_comment}
 
-#include "ATen/TypeBase.h"
+#include "ATen/TypeDefault.h"
 #include "ATen/Context.h"
 #include "ATen/TensorMethods.h"
 #include "ATen/CheckGenerator.h"
@@ -15,11 +15,7 @@
 
 namespace at {
 
-<<<<<<< HEAD
-struct ${Type} final : public TypeBase {
-=======
-struct ${Type} final : public Type {
->>>>>>> dbc0004f
+struct ${Type} final : public TypeDefault {
   explicit ${Type}();
   virtual ScalarType scalarType() const override;
   virtual Backend backend() const override;
